/* SPDX-License-Identifier: GPL-2.0 */
#ifndef _LINUX_MMZONE_H
#define _LINUX_MMZONE_H

#ifndef __ASSEMBLY__
#ifndef __GENERATING_BOUNDS_H

#include <linux/spinlock.h>
#include <linux/list.h>
#include <linux/wait.h>
#include <linux/bitops.h>
#include <linux/cache.h>
#include <linux/threads.h>
#include <linux/numa.h>
#include <linux/init.h>
#include <linux/seqlock.h>
#include <linux/nodemask.h>
#include <linux/pageblock-flags.h>
#include <linux/page-flags-layout.h>
#include <linux/atomic.h>
#include <asm/page.h>

/* Free memory management - zoned buddy allocator.  */
#ifndef CONFIG_FORCE_MAX_ZONEORDER
#define MAX_ORDER 11
#else
#define MAX_ORDER CONFIG_FORCE_MAX_ZONEORDER
#endif
#define MAX_ORDER_NR_PAGES (1 << (MAX_ORDER - 1))

/*
 * PAGE_ALLOC_COSTLY_ORDER is the order at which allocations are deemed
 * costly to service.  That is between allocation orders which should
 * coalesce naturally under reasonable reclaim pressure and those which
 * will not.
 */
#define PAGE_ALLOC_COSTLY_ORDER 3

enum migratetype {
	MIGRATE_UNMOVABLE,
	MIGRATE_MOVABLE,
	MIGRATE_RECLAIMABLE,
	MIGRATE_PCPTYPES,	/* the number of types on the pcp lists */
	MIGRATE_HIGHATOMIC = MIGRATE_PCPTYPES,
#ifdef CONFIG_CMA
	/*
	 * MIGRATE_CMA migration type is designed to mimic the way
	 * ZONE_MOVABLE works.  Only movable pages can be allocated
	 * from MIGRATE_CMA pageblocks and page allocator never
	 * implicitly change migration type of MIGRATE_CMA pageblock.
	 *
	 * The way to use it is to change migratetype of a range of
	 * pageblocks to MIGRATE_CMA which can be done by
	 * __free_pageblock_cma() function.  What is important though
	 * is that a range of pageblocks must be aligned to
	 * MAX_ORDER_NR_PAGES should biggest page be bigger then
	 * a single pageblock.
	 */
	MIGRATE_CMA,
#endif
#ifdef CONFIG_MEMORY_ISOLATION
	MIGRATE_ISOLATE,	/* can't allocate from here */
#endif
	MIGRATE_TYPES
};

/* In mm/page_alloc.c; keep in sync also with show_migration_types() there */
extern const char * const migratetype_names[MIGRATE_TYPES];

#ifdef CONFIG_CMA
#  define is_migrate_cma(migratetype) unlikely((migratetype) == MIGRATE_CMA)
#  define is_migrate_cma_page(_page) (get_pageblock_migratetype(_page) == MIGRATE_CMA)
#else
#  define is_migrate_cma(migratetype) false
#  define is_migrate_cma_page(_page) false
#endif

static inline bool is_migrate_movable(int mt)
{
	return is_migrate_cma(mt) || mt == MIGRATE_MOVABLE;
}

#define for_each_migratetype_order(order, type) \
	for (order = 0; order < MAX_ORDER; order++) \
		for (type = 0; type < MIGRATE_TYPES; type++)

extern int page_group_by_mobility_disabled;

#define NR_MIGRATETYPE_BITS (PB_migrate_end - PB_migrate + 1)
#define MIGRATETYPE_MASK ((1UL << NR_MIGRATETYPE_BITS) - 1)

#define get_pageblock_migratetype(page)					\
	get_pfnblock_flags_mask(page, page_to_pfn(page),		\
			PB_migrate_end, MIGRATETYPE_MASK)

struct free_area {
	struct list_head	free_list[MIGRATE_TYPES];
	unsigned long		nr_free;
};

struct pglist_data;

/*
 * zone->lock and the zone lru_lock are two of the hottest locks in the kernel.
 * So add a wild amount of padding here to ensure that they fall into separate
 * cachelines.  There are very few zone structures in the machine, so space
 * consumption is not a concern here.
 */
#if defined(CONFIG_SMP)
struct zone_padding {
	char x[0];
} ____cacheline_internodealigned_in_smp;
#define ZONE_PADDING(name)	struct zone_padding name;
#else
#define ZONE_PADDING(name)
#endif

#ifdef CONFIG_NUMA
enum numa_stat_item {
	NUMA_HIT,		/* allocated in intended node */
	NUMA_MISS,		/* allocated in non intended node */
	NUMA_FOREIGN,		/* was intended here, hit elsewhere */
	NUMA_INTERLEAVE_HIT,	/* interleaver preferred this zone */
	NUMA_LOCAL,		/* allocation from local node */
	NUMA_OTHER,		/* allocation from other node */
	NR_VM_NUMA_STAT_ITEMS
};
#else
#define NR_VM_NUMA_STAT_ITEMS 0
#endif

enum zone_stat_item {
	/* First 128 byte cacheline (assuming 64 bit words) */
	NR_FREE_PAGES,
	NR_ZONE_LRU_BASE, /* Used only for compaction and reclaim retry */
	NR_ZONE_INACTIVE_ANON = NR_ZONE_LRU_BASE,
	NR_ZONE_ACTIVE_ANON,
	NR_ZONE_INACTIVE_FILE,
	NR_ZONE_ACTIVE_FILE,
	NR_ZONE_UNEVICTABLE,
	NR_ZONE_WRITE_PENDING,	/* Count of dirty, writeback and unstable pages */
	NR_MLOCK,		/* mlock()ed pages found and moved off LRU */
	NR_PAGETABLE,		/* used for pagetables */
	NR_KERNEL_STACK_KB,	/* measured in KiB */
	/* Second 128 byte cacheline */
	NR_BOUNCE,
#if IS_ENABLED(CONFIG_ZSMALLOC)
	NR_ZSPAGES,		/* allocated in zsmalloc */
#endif
	NR_FREE_CMA_PAGES,
	NR_VM_ZONE_STAT_ITEMS };

enum node_stat_item {
	NR_LRU_BASE,
	NR_INACTIVE_ANON = NR_LRU_BASE, /* must match order of LRU_[IN]ACTIVE */
	NR_ACTIVE_ANON,		/*  "     "     "   "       "         */
	NR_INACTIVE_FILE,	/*  "     "     "   "       "         */
	NR_ACTIVE_FILE,		/*  "     "     "   "       "         */
	NR_UNEVICTABLE,		/*  "     "     "   "       "         */
	NR_SLAB_RECLAIMABLE,
	NR_SLAB_UNRECLAIMABLE,
	NR_ISOLATED_ANON,	/* Temporary isolated pages from anon lru */
	NR_ISOLATED_FILE,	/* Temporary isolated pages from file lru */
	WORKINGSET_NODES,
	WORKINGSET_REFAULT,
	WORKINGSET_ACTIVATE,
	WORKINGSET_RESTORE,
	WORKINGSET_NODERECLAIM,
	NR_ANON_MAPPED,	/* Mapped anonymous pages */
	NR_FILE_MAPPED,	/* pagecache pages mapped into pagetables.
			   only modified from process context */
	NR_FILE_PAGES,
	NR_FILE_DIRTY,
	NR_WRITEBACK,
	NR_WRITEBACK_TEMP,	/* Writeback using temporary buffers */
	NR_SHMEM,		/* shmem pages (included tmpfs/GEM pages) */
	NR_SHMEM_THPS,
	NR_SHMEM_PMDMAPPED,
	NR_ANON_THPS,
	NR_UNSTABLE_NFS,	/* NFS unstable pages */
	NR_VMSCAN_WRITE,
	NR_VMSCAN_IMMEDIATE,	/* Prioritise for reclaim when writeback ends */
	NR_DIRTIED,		/* page dirtyings since bootup */
	NR_WRITTEN,		/* page writings since bootup */
	NR_KERNEL_MISC_RECLAIMABLE,	/* reclaimable non-slab kernel pages */
	NR_VM_NODE_STAT_ITEMS
};

/*
 * We do arithmetic on the LRU lists in various places in the code,
 * so it is important to keep the active lists LRU_ACTIVE higher in
 * the array than the corresponding inactive lists, and to keep
 * the *_FILE lists LRU_FILE higher than the corresponding _ANON lists.
 *
 * This has to be kept in sync with the statistics in zone_stat_item
 * above and the descriptions in vmstat_text in mm/vmstat.c
 */
#define LRU_BASE 0
#define LRU_ACTIVE 1
#define LRU_FILE 2

enum lru_list {
	LRU_INACTIVE_ANON = LRU_BASE,
	LRU_ACTIVE_ANON = LRU_BASE + LRU_ACTIVE,
	LRU_INACTIVE_FILE = LRU_BASE + LRU_FILE,
	LRU_ACTIVE_FILE = LRU_BASE + LRU_FILE + LRU_ACTIVE,
	LRU_UNEVICTABLE,
	NR_LRU_LISTS
};

#define for_each_lru(lru) for (lru = 0; lru < NR_LRU_LISTS; lru++)

#define for_each_evictable_lru(lru) for (lru = 0; lru <= LRU_ACTIVE_FILE; lru++)

static inline int is_file_lru(enum lru_list lru)
{
	return (lru == LRU_INACTIVE_FILE || lru == LRU_ACTIVE_FILE);
}

static inline int is_active_lru(enum lru_list lru)
{
	return (lru == LRU_ACTIVE_ANON || lru == LRU_ACTIVE_FILE);
}

struct zone_reclaim_stat {
	/*
	 * The pageout code in vmscan.c keeps track of how many of the
	 * mem/swap backed and file backed pages are referenced.
	 * The higher the rotated/scanned ratio, the more valuable
	 * that cache is.
	 *
	 * The anon LRU stats live in [0], file LRU stats in [1]
	 */
	unsigned long		recent_rotated[2];
	unsigned long		recent_scanned[2];
};

struct lruvec {
	struct list_head		lists[NR_LRU_LISTS];
	struct zone_reclaim_stat	reclaim_stat;
	/* Evictions & activations on the inactive file list */
	atomic_long_t			inactive_age;
	/* Refaults at the time of last reclaim cycle */
	unsigned long			refaults;
#ifdef CONFIG_MEMCG
	struct pglist_data *pgdat;
#endif
};

/* Mask used at gathering information at once (see memcontrol.c) */
#define LRU_ALL_FILE (BIT(LRU_INACTIVE_FILE) | BIT(LRU_ACTIVE_FILE))
#define LRU_ALL_ANON (BIT(LRU_INACTIVE_ANON) | BIT(LRU_ACTIVE_ANON))
#define LRU_ALL	     ((1 << NR_LRU_LISTS) - 1)

/* Isolate unmapped file */
#define ISOLATE_UNMAPPED	((__force isolate_mode_t)0x2)
/* Isolate for asynchronous migration */
#define ISOLATE_ASYNC_MIGRATE	((__force isolate_mode_t)0x4)
/* Isolate unevictable pages */
#define ISOLATE_UNEVICTABLE	((__force isolate_mode_t)0x8)

/* LRU Isolation modes. */
typedef unsigned __bitwise isolate_mode_t;

enum zone_watermarks {
	WMARK_MIN,
	WMARK_LOW,
	WMARK_HIGH,
	NR_WMARK
};

#define min_wmark_pages(z) (z->_watermark[WMARK_MIN] + z->watermark_boost)
#define low_wmark_pages(z) (z->_watermark[WMARK_LOW] + z->watermark_boost)
#define high_wmark_pages(z) (z->_watermark[WMARK_HIGH] + z->watermark_boost)
#define wmark_pages(z, i) (z->_watermark[i] + z->watermark_boost)

struct per_cpu_pages {
	int count;		/* number of pages in the list */
	int high;		/* high watermark, emptying needed */
	int batch;		/* chunk size for buddy add/remove */

	/* Lists of pages, one per migrate type stored on the pcp-lists */
	struct list_head lists[MIGRATE_PCPTYPES];
};

struct per_cpu_pageset {
	struct per_cpu_pages pcp;
#ifdef CONFIG_NUMA
	s8 expire;
	u16 vm_numa_stat_diff[NR_VM_NUMA_STAT_ITEMS];
#endif
#ifdef CONFIG_SMP
	s8 stat_threshold;
	s8 vm_stat_diff[NR_VM_ZONE_STAT_ITEMS];
#endif
};

struct per_cpu_nodestat {
	s8 stat_threshold;
	s8 vm_node_stat_diff[NR_VM_NODE_STAT_ITEMS];
};

#endif /* !__GENERATING_BOUNDS.H */

enum zone_type {
#ifdef CONFIG_ZONE_DMA
	/*
	 * ZONE_DMA is used when there are devices that are not able
	 * to do DMA to all of addressable memory (ZONE_NORMAL). Then we
	 * carve out the portion of memory that is needed for these devices.
	 * The range is arch specific.
	 *
	 * Some examples
	 *
	 * Architecture		Limit
	 * ---------------------------
	 * parisc, ia64, sparc	<4G
	 * s390, powerpc	<2G
	 * arm			Various
	 * alpha		Unlimited or 0-16MB.
	 *
	 * i386, x86_64 and multiple other arches
	 * 			<16M.
	 */
	ZONE_DMA,
#endif
#ifdef CONFIG_ZONE_DMA32
	/*
	 * x86_64 needs two ZONE_DMAs because it supports devices that are
	 * only able to do DMA to the lower 16M but also 32 bit devices that
	 * can only do DMA areas below 4G.
	 */
	ZONE_DMA32,
#endif
	/*
	 * Normal addressable memory is in ZONE_NORMAL. DMA operations can be
	 * performed on pages in ZONE_NORMAL if the DMA devices support
	 * transfers to all addressable memory.
	 */
	ZONE_NORMAL,
#ifdef CONFIG_HIGHMEM
	/*
	 * A memory area that is only addressable by the kernel through
	 * mapping portions into its own address space. This is for example
	 * used by i386 to allow the kernel to address the memory beyond
	 * 900MB. The kernel will set up special mappings (page
	 * table entries on i386) for each page that the kernel needs to
	 * access.
	 */
	ZONE_HIGHMEM,
#endif
	ZONE_MOVABLE,
#ifdef CONFIG_ZONE_DEVICE
	ZONE_DEVICE,
#endif
	__MAX_NR_ZONES

};

#ifndef __GENERATING_BOUNDS_H

struct zone {
	/* Read-mostly fields */

	/* zone watermarks, access with *_wmark_pages(zone) macros */
	unsigned long _watermark[NR_WMARK];
	unsigned long watermark_boost;

	unsigned long nr_reserved_highatomic;

	/*
	 * We don't know if the memory that we're going to allocate will be
	 * freeable or/and it will be released eventually, so to avoid totally
	 * wasting several GB of ram we must reserve some of the lower zone
	 * memory (otherwise we risk to run OOM on the lower zones despite
	 * there being tons of freeable ram on the higher zones).  This array is
	 * recalculated at runtime if the sysctl_lowmem_reserve_ratio sysctl
	 * changes.
	 */
	long lowmem_reserve[MAX_NR_ZONES];

#ifdef CONFIG_NUMA
	int node;
#endif
	struct pglist_data	*zone_pgdat;
	struct per_cpu_pageset __percpu *pageset;

#ifndef CONFIG_SPARSEMEM
	/*
	 * Flags for a pageblock_nr_pages block. See pageblock-flags.h.
	 * In SPARSEMEM, this map is stored in struct mem_section
	 */
	unsigned long		*pageblock_flags;
#endif /* CONFIG_SPARSEMEM */

	/* zone_start_pfn == zone_start_paddr >> PAGE_SHIFT */
	unsigned long		zone_start_pfn;

	/*
	 * spanned_pages is the total pages spanned by the zone, including
	 * holes, which is calculated as:
	 * 	spanned_pages = zone_end_pfn - zone_start_pfn;
	 *
	 * present_pages is physical pages existing within the zone, which
	 * is calculated as:
	 *	present_pages = spanned_pages - absent_pages(pages in holes);
	 *
	 * managed_pages is present pages managed by the buddy system, which
	 * is calculated as (reserved_pages includes pages allocated by the
	 * bootmem allocator):
	 *	managed_pages = present_pages - reserved_pages;
	 *
	 * So present_pages may be used by memory hotplug or memory power
	 * management logic to figure out unmanaged pages by checking
	 * (present_pages - managed_pages). And managed_pages should be used
	 * by page allocator and vm scanner to calculate all kinds of watermarks
	 * and thresholds.
	 *
	 * Locking rules:
	 *
	 * zone_start_pfn and spanned_pages are protected by span_seqlock.
	 * It is a seqlock because it has to be read outside of zone->lock,
	 * and it is done in the main allocator path.  But, it is written
	 * quite infrequently.
	 *
	 * The span_seq lock is declared along with zone->lock because it is
	 * frequently read in proximity to zone->lock.  It's good to
	 * give them a chance of being in the same cacheline.
	 *
	 * Write access to present_pages at runtime should be protected by
	 * mem_hotplug_begin/end(). Any reader who can't tolerant drift of
	 * present_pages should get_online_mems() to get a stable value.
	 */
	atomic_long_t		managed_pages;
	unsigned long		spanned_pages;
	unsigned long		present_pages;

	const char		*name;

#ifdef CONFIG_MEMORY_ISOLATION
	/*
	 * Number of isolated pageblock. It is used to solve incorrect
	 * freepage counting problem due to racy retrieving migratetype
	 * of pageblock. Protected by zone->lock.
	 */
	unsigned long		nr_isolate_pageblock;
#endif

#ifdef CONFIG_MEMORY_HOTPLUG
	/* see spanned/present_pages for more description */
	seqlock_t		span_seqlock;
#endif

	int initialized;

	/* Write-intensive fields used from the page allocator */
	ZONE_PADDING(_pad1_)

	/* free areas of different sizes */
	struct free_area	free_area[MAX_ORDER];

	/* zone flags, see below */
	unsigned long		flags;

	/* Primarily protects free_area */
	spinlock_t		lock;

	/* Write-intensive fields used by compaction and vmstats. */
	ZONE_PADDING(_pad2_)

	/*
	 * When free pages are below this point, additional steps are taken
	 * when reading the number of free pages to avoid per-cpu counter
	 * drift allowing watermarks to be breached
	 */
	unsigned long percpu_drift_mark;

#if defined CONFIG_COMPACTION || defined CONFIG_CMA
	/* pfn where compaction free scanner should start */
	unsigned long		compact_cached_free_pfn;
	/* pfn where async and sync compaction migration scanner should start */
	unsigned long		compact_cached_migrate_pfn[2];
#endif

#ifdef CONFIG_COMPACTION
	/*
	 * On compaction failure, 1<<compact_defer_shift compactions
	 * are skipped before trying again. The number attempted since
	 * last failure is tracked with compact_considered.
	 */
	unsigned int		compact_considered;
	unsigned int		compact_defer_shift;
	int			compact_order_failed;
#endif

#if defined CONFIG_COMPACTION || defined CONFIG_CMA
	/* Set to true when the PG_migrate_skip bits should be cleared */
	bool			compact_blockskip_flush;
#endif

	bool			contiguous;

	ZONE_PADDING(_pad3_)
	/* Zone statistics */
	atomic_long_t		vm_stat[NR_VM_ZONE_STAT_ITEMS];
	atomic_long_t		vm_numa_stat[NR_VM_NUMA_STAT_ITEMS];
} ____cacheline_internodealigned_in_smp;

enum pgdat_flags {
	PGDAT_CONGESTED,		/* pgdat has many dirty pages backed by
					 * a congested BDI
					 */
	PGDAT_DIRTY,			/* reclaim scanning has recently found
					 * many dirty file pages at the tail
					 * of the LRU.
					 */
	PGDAT_WRITEBACK,		/* reclaim scanning has recently found
					 * many pages under writeback
					 */
	PGDAT_RECLAIM_LOCKED,		/* prevents concurrent reclaim */
};

<<<<<<< HEAD
=======
enum zone_flags {
	ZONE_BOOSTED_WATERMARK,		/* zone recently boosted watermarks.
					 * Cleared when kswapd is woken.
					 */
};

>>>>>>> f17b5f06
static inline unsigned long zone_managed_pages(struct zone *zone)
{
	return (unsigned long)atomic_long_read(&zone->managed_pages);
}

static inline unsigned long zone_end_pfn(const struct zone *zone)
{
	return zone->zone_start_pfn + zone->spanned_pages;
}

static inline bool zone_spans_pfn(const struct zone *zone, unsigned long pfn)
{
	return zone->zone_start_pfn <= pfn && pfn < zone_end_pfn(zone);
}

static inline bool zone_is_initialized(struct zone *zone)
{
	return zone->initialized;
}

static inline bool zone_is_empty(struct zone *zone)
{
	return zone->spanned_pages == 0;
}

/*
 * Return true if [start_pfn, start_pfn + nr_pages) range has a non-empty
 * intersection with the given zone
 */
static inline bool zone_intersects(struct zone *zone,
		unsigned long start_pfn, unsigned long nr_pages)
{
	if (zone_is_empty(zone))
		return false;
	if (start_pfn >= zone_end_pfn(zone) ||
	    start_pfn + nr_pages <= zone->zone_start_pfn)
		return false;

	return true;
}

/*
 * The "priority" of VM scanning is how much of the queues we will scan in one
 * go. A value of 12 for DEF_PRIORITY implies that we will scan 1/4096th of the
 * queues ("queue_length >> 12") during an aging round.
 */
#define DEF_PRIORITY 12

/* Maximum number of zones on a zonelist */
#define MAX_ZONES_PER_ZONELIST (MAX_NUMNODES * MAX_NR_ZONES)

enum {
	ZONELIST_FALLBACK,	/* zonelist with fallback */
#ifdef CONFIG_NUMA
	/*
	 * The NUMA zonelists are doubled because we need zonelists that
	 * restrict the allocations to a single node for __GFP_THISNODE.
	 */
	ZONELIST_NOFALLBACK,	/* zonelist without fallback (__GFP_THISNODE) */
#endif
	MAX_ZONELISTS
};

/*
 * This struct contains information about a zone in a zonelist. It is stored
 * here to avoid dereferences into large structures and lookups of tables
 */
struct zoneref {
	struct zone *zone;	/* Pointer to actual zone */
	int zone_idx;		/* zone_idx(zoneref->zone) */
};

/*
 * One allocation request operates on a zonelist. A zonelist
 * is a list of zones, the first one is the 'goal' of the
 * allocation, the other zones are fallback zones, in decreasing
 * priority.
 *
 * To speed the reading of the zonelist, the zonerefs contain the zone index
 * of the entry being read. Helper functions to access information given
 * a struct zoneref are
 *
 * zonelist_zone()	- Return the struct zone * for an entry in _zonerefs
 * zonelist_zone_idx()	- Return the index of the zone for an entry
 * zonelist_node_idx()	- Return the index of the node for an entry
 */
struct zonelist {
	struct zoneref _zonerefs[MAX_ZONES_PER_ZONELIST + 1];
};

#ifndef CONFIG_DISCONTIGMEM
/* The array of struct pages - for discontigmem use pgdat->lmem_map */
extern struct page *mem_map;
#endif

/*
 * On NUMA machines, each NUMA node would have a pg_data_t to describe
 * it's memory layout. On UMA machines there is a single pglist_data which
 * describes the whole memory.
 *
 * Memory statistics and page replacement data structures are maintained on a
 * per-zone basis.
 */
struct bootmem_data;
typedef struct pglist_data {
	struct zone node_zones[MAX_NR_ZONES];
	struct zonelist node_zonelists[MAX_ZONELISTS];
	int nr_zones;
#ifdef CONFIG_FLAT_NODE_MEM_MAP	/* means !SPARSEMEM */
	struct page *node_mem_map;
#ifdef CONFIG_PAGE_EXTENSION
	struct page_ext *node_page_ext;
#endif
#endif
#if defined(CONFIG_MEMORY_HOTPLUG) || defined(CONFIG_DEFERRED_STRUCT_PAGE_INIT)
	/*
	 * Must be held any time you expect node_start_pfn,
	 * node_present_pages, node_spanned_pages or nr_zones to stay constant.
	 *
	 * pgdat_resize_lock() and pgdat_resize_unlock() are provided to
	 * manipulate node_size_lock without checking for CONFIG_MEMORY_HOTPLUG
	 * or CONFIG_DEFERRED_STRUCT_PAGE_INIT.
	 *
	 * Nests above zone->lock and zone->span_seqlock
	 */
	spinlock_t node_size_lock;
#endif
	unsigned long node_start_pfn;
	unsigned long node_present_pages; /* total number of physical pages */
	unsigned long node_spanned_pages; /* total size of physical page
					     range, including holes */
	int node_id;
	wait_queue_head_t kswapd_wait;
	wait_queue_head_t pfmemalloc_wait;
	struct task_struct *kswapd;	/* Protected by
					   mem_hotplug_begin/end() */
	int kswapd_order;
	enum zone_type kswapd_classzone_idx;

	int kswapd_failures;		/* Number of 'reclaimed == 0' runs */

#ifdef CONFIG_COMPACTION
	int kcompactd_max_order;
	enum zone_type kcompactd_classzone_idx;
	wait_queue_head_t kcompactd_wait;
	struct task_struct *kcompactd;
#endif
	/*
	 * This is a per-node reserve of pages that are not available
	 * to userspace allocations.
	 */
	unsigned long		totalreserve_pages;

#ifdef CONFIG_NUMA
	/*
	 * zone reclaim becomes active if more unmapped pages exist.
	 */
	unsigned long		min_unmapped_pages;
	unsigned long		min_slab_pages;
#endif /* CONFIG_NUMA */

	/* Write-intensive fields used by page reclaim */
	ZONE_PADDING(_pad1_)
	spinlock_t		lru_lock;

#ifdef CONFIG_DEFERRED_STRUCT_PAGE_INIT
	/*
	 * If memory initialisation on large machines is deferred then this
	 * is the first PFN that needs to be initialised.
	 */
	unsigned long first_deferred_pfn;
#endif /* CONFIG_DEFERRED_STRUCT_PAGE_INIT */

#ifdef CONFIG_TRANSPARENT_HUGEPAGE
	spinlock_t split_queue_lock;
	struct list_head split_queue;
	unsigned long split_queue_len;
#endif

	/* Fields commonly accessed by the page reclaim scanner */
	struct lruvec		lruvec;

	unsigned long		flags;

	ZONE_PADDING(_pad2_)

	/* Per-node vmstats */
	struct per_cpu_nodestat __percpu *per_cpu_nodestats;
	atomic_long_t		vm_stat[NR_VM_NODE_STAT_ITEMS];
} pg_data_t;

#define node_present_pages(nid)	(NODE_DATA(nid)->node_present_pages)
#define node_spanned_pages(nid)	(NODE_DATA(nid)->node_spanned_pages)
#ifdef CONFIG_FLAT_NODE_MEM_MAP
#define pgdat_page_nr(pgdat, pagenr)	((pgdat)->node_mem_map + (pagenr))
#else
#define pgdat_page_nr(pgdat, pagenr)	pfn_to_page((pgdat)->node_start_pfn + (pagenr))
#endif
#define nid_page_nr(nid, pagenr) 	pgdat_page_nr(NODE_DATA(nid),(pagenr))

#define node_start_pfn(nid)	(NODE_DATA(nid)->node_start_pfn)
#define node_end_pfn(nid) pgdat_end_pfn(NODE_DATA(nid))
static inline spinlock_t *zone_lru_lock(struct zone *zone)
{
	return &zone->zone_pgdat->lru_lock;
}

static inline struct lruvec *node_lruvec(struct pglist_data *pgdat)
{
	return &pgdat->lruvec;
}

static inline unsigned long pgdat_end_pfn(pg_data_t *pgdat)
{
	return pgdat->node_start_pfn + pgdat->node_spanned_pages;
}

static inline bool pgdat_is_empty(pg_data_t *pgdat)
{
	return !pgdat->node_start_pfn && !pgdat->node_spanned_pages;
}

#include <linux/memory_hotplug.h>

void build_all_zonelists(pg_data_t *pgdat);
void wakeup_kswapd(struct zone *zone, gfp_t gfp_mask, int order,
		   enum zone_type classzone_idx);
bool __zone_watermark_ok(struct zone *z, unsigned int order, unsigned long mark,
			 int classzone_idx, unsigned int alloc_flags,
			 long free_pages);
bool zone_watermark_ok(struct zone *z, unsigned int order,
		unsigned long mark, int classzone_idx,
		unsigned int alloc_flags);
bool zone_watermark_ok_safe(struct zone *z, unsigned int order,
		unsigned long mark, int classzone_idx);
enum memmap_context {
	MEMMAP_EARLY,
	MEMMAP_HOTPLUG,
};
extern void init_currently_empty_zone(struct zone *zone, unsigned long start_pfn,
				     unsigned long size);

extern void lruvec_init(struct lruvec *lruvec);

static inline struct pglist_data *lruvec_pgdat(struct lruvec *lruvec)
{
#ifdef CONFIG_MEMCG
	return lruvec->pgdat;
#else
	return container_of(lruvec, struct pglist_data, lruvec);
#endif
}

extern unsigned long lruvec_lru_size(struct lruvec *lruvec, enum lru_list lru, int zone_idx);

#ifdef CONFIG_HAVE_MEMORY_PRESENT
void memory_present(int nid, unsigned long start, unsigned long end);
#else
static inline void memory_present(int nid, unsigned long start, unsigned long end) {}
#endif

#if defined(CONFIG_SPARSEMEM)
void memblocks_present(void);
#else
static inline void memblocks_present(void) {}
#endif

#ifdef CONFIG_HAVE_MEMORYLESS_NODES
int local_memory_node(int node_id);
#else
static inline int local_memory_node(int node_id) { return node_id; };
#endif

/*
 * zone_idx() returns 0 for the ZONE_DMA zone, 1 for the ZONE_NORMAL zone, etc.
 */
#define zone_idx(zone)		((zone) - (zone)->zone_pgdat->node_zones)

#ifdef CONFIG_ZONE_DEVICE
static inline bool is_dev_zone(const struct zone *zone)
{
	return zone_idx(zone) == ZONE_DEVICE;
}
#else
static inline bool is_dev_zone(const struct zone *zone)
{
	return false;
}
#endif

/*
 * Returns true if a zone has pages managed by the buddy allocator.
 * All the reclaim decisions have to use this function rather than
 * populated_zone(). If the whole zone is reserved then we can easily
 * end up with populated_zone() && !managed_zone().
 */
static inline bool managed_zone(struct zone *zone)
{
	return zone_managed_pages(zone);
}

/* Returns true if a zone has memory */
static inline bool populated_zone(struct zone *zone)
{
	return zone->present_pages;
}

#ifdef CONFIG_NUMA
static inline int zone_to_nid(struct zone *zone)
{
	return zone->node;
}

static inline void zone_set_nid(struct zone *zone, int nid)
{
	zone->node = nid;
}
#else
static inline int zone_to_nid(struct zone *zone)
{
	return 0;
}

static inline void zone_set_nid(struct zone *zone, int nid) {}
#endif

extern int movable_zone;

#ifdef CONFIG_HIGHMEM
static inline int zone_movable_is_highmem(void)
{
#ifdef CONFIG_HAVE_MEMBLOCK_NODE_MAP
	return movable_zone == ZONE_HIGHMEM;
#else
	return (ZONE_MOVABLE - 1) == ZONE_HIGHMEM;
#endif
}
#endif

static inline int is_highmem_idx(enum zone_type idx)
{
#ifdef CONFIG_HIGHMEM
	return (idx == ZONE_HIGHMEM ||
		(idx == ZONE_MOVABLE && zone_movable_is_highmem()));
#else
	return 0;
#endif
}

/**
 * is_highmem - helper function to quickly check if a struct zone is a
 *              highmem zone or not.  This is an attempt to keep references
 *              to ZONE_{DMA/NORMAL/HIGHMEM/etc} in general code to a minimum.
 * @zone - pointer to struct zone variable
 */
static inline int is_highmem(struct zone *zone)
{
#ifdef CONFIG_HIGHMEM
	return is_highmem_idx(zone_idx(zone));
#else
	return 0;
#endif
}

/* These two functions are used to setup the per zone pages min values */
struct ctl_table;
int min_free_kbytes_sysctl_handler(struct ctl_table *, int,
					void __user *, size_t *, loff_t *);
int watermark_boost_factor_sysctl_handler(struct ctl_table *, int,
					void __user *, size_t *, loff_t *);
int watermark_scale_factor_sysctl_handler(struct ctl_table *, int,
					void __user *, size_t *, loff_t *);
extern int sysctl_lowmem_reserve_ratio[MAX_NR_ZONES];
int lowmem_reserve_ratio_sysctl_handler(struct ctl_table *, int,
					void __user *, size_t *, loff_t *);
int percpu_pagelist_fraction_sysctl_handler(struct ctl_table *, int,
					void __user *, size_t *, loff_t *);
int sysctl_min_unmapped_ratio_sysctl_handler(struct ctl_table *, int,
			void __user *, size_t *, loff_t *);
int sysctl_min_slab_ratio_sysctl_handler(struct ctl_table *, int,
			void __user *, size_t *, loff_t *);

extern int numa_zonelist_order_handler(struct ctl_table *, int,
			void __user *, size_t *, loff_t *);
extern char numa_zonelist_order[];
#define NUMA_ZONELIST_ORDER_LEN	16

#ifndef CONFIG_NEED_MULTIPLE_NODES

extern struct pglist_data contig_page_data;
#define NODE_DATA(nid)		(&contig_page_data)
#define NODE_MEM_MAP(nid)	mem_map

#else /* CONFIG_NEED_MULTIPLE_NODES */

#include <asm/mmzone.h>

#endif /* !CONFIG_NEED_MULTIPLE_NODES */

extern struct pglist_data *first_online_pgdat(void);
extern struct pglist_data *next_online_pgdat(struct pglist_data *pgdat);
extern struct zone *next_zone(struct zone *zone);

/**
 * for_each_online_pgdat - helper macro to iterate over all online nodes
 * @pgdat - pointer to a pg_data_t variable
 */
#define for_each_online_pgdat(pgdat)			\
	for (pgdat = first_online_pgdat();		\
	     pgdat;					\
	     pgdat = next_online_pgdat(pgdat))
/**
 * for_each_zone - helper macro to iterate over all memory zones
 * @zone - pointer to struct zone variable
 *
 * The user only needs to declare the zone variable, for_each_zone
 * fills it in.
 */
#define for_each_zone(zone)			        \
	for (zone = (first_online_pgdat())->node_zones; \
	     zone;					\
	     zone = next_zone(zone))

#define for_each_populated_zone(zone)		        \
	for (zone = (first_online_pgdat())->node_zones; \
	     zone;					\
	     zone = next_zone(zone))			\
		if (!populated_zone(zone))		\
			; /* do nothing */		\
		else

static inline struct zone *zonelist_zone(struct zoneref *zoneref)
{
	return zoneref->zone;
}

static inline int zonelist_zone_idx(struct zoneref *zoneref)
{
	return zoneref->zone_idx;
}

static inline int zonelist_node_idx(struct zoneref *zoneref)
{
	return zone_to_nid(zoneref->zone);
}

struct zoneref *__next_zones_zonelist(struct zoneref *z,
					enum zone_type highest_zoneidx,
					nodemask_t *nodes);

/**
 * next_zones_zonelist - Returns the next zone at or below highest_zoneidx within the allowed nodemask using a cursor within a zonelist as a starting point
 * @z - The cursor used as a starting point for the search
 * @highest_zoneidx - The zone index of the highest zone to return
 * @nodes - An optional nodemask to filter the zonelist with
 *
 * This function returns the next zone at or below a given zone index that is
 * within the allowed nodemask using a cursor as the starting point for the
 * search. The zoneref returned is a cursor that represents the current zone
 * being examined. It should be advanced by one before calling
 * next_zones_zonelist again.
 */
static __always_inline struct zoneref *next_zones_zonelist(struct zoneref *z,
					enum zone_type highest_zoneidx,
					nodemask_t *nodes)
{
	if (likely(!nodes && zonelist_zone_idx(z) <= highest_zoneidx))
		return z;
	return __next_zones_zonelist(z, highest_zoneidx, nodes);
}

/**
 * first_zones_zonelist - Returns the first zone at or below highest_zoneidx within the allowed nodemask in a zonelist
 * @zonelist - The zonelist to search for a suitable zone
 * @highest_zoneidx - The zone index of the highest zone to return
 * @nodes - An optional nodemask to filter the zonelist with
 * @return - Zoneref pointer for the first suitable zone found (see below)
 *
 * This function returns the first zone at or below a given zone index that is
 * within the allowed nodemask. The zoneref returned is a cursor that can be
 * used to iterate the zonelist with next_zones_zonelist by advancing it by
 * one before calling.
 *
 * When no eligible zone is found, zoneref->zone is NULL (zoneref itself is
 * never NULL). This may happen either genuinely, or due to concurrent nodemask
 * update due to cpuset modification.
 */
static inline struct zoneref *first_zones_zonelist(struct zonelist *zonelist,
					enum zone_type highest_zoneidx,
					nodemask_t *nodes)
{
	return next_zones_zonelist(zonelist->_zonerefs,
							highest_zoneidx, nodes);
}

/**
 * for_each_zone_zonelist_nodemask - helper macro to iterate over valid zones in a zonelist at or below a given zone index and within a nodemask
 * @zone - The current zone in the iterator
 * @z - The current pointer within zonelist->zones being iterated
 * @zlist - The zonelist being iterated
 * @highidx - The zone index of the highest zone to return
 * @nodemask - Nodemask allowed by the allocator
 *
 * This iterator iterates though all zones at or below a given zone index and
 * within a given nodemask
 */
#define for_each_zone_zonelist_nodemask(zone, z, zlist, highidx, nodemask) \
	for (z = first_zones_zonelist(zlist, highidx, nodemask), zone = zonelist_zone(z);	\
		zone;							\
		z = next_zones_zonelist(++z, highidx, nodemask),	\
			zone = zonelist_zone(z))

#define for_next_zone_zonelist_nodemask(zone, z, zlist, highidx, nodemask) \
	for (zone = z->zone;	\
		zone;							\
		z = next_zones_zonelist(++z, highidx, nodemask),	\
			zone = zonelist_zone(z))


/**
 * for_each_zone_zonelist - helper macro to iterate over valid zones in a zonelist at or below a given zone index
 * @zone - The current zone in the iterator
 * @z - The current pointer within zonelist->zones being iterated
 * @zlist - The zonelist being iterated
 * @highidx - The zone index of the highest zone to return
 *
 * This iterator iterates though all zones at or below a given zone index.
 */
#define for_each_zone_zonelist(zone, z, zlist, highidx) \
	for_each_zone_zonelist_nodemask(zone, z, zlist, highidx, NULL)

#ifdef CONFIG_SPARSEMEM
#include <asm/sparsemem.h>
#endif

#if !defined(CONFIG_HAVE_ARCH_EARLY_PFN_TO_NID) && \
	!defined(CONFIG_HAVE_MEMBLOCK_NODE_MAP)
static inline unsigned long early_pfn_to_nid(unsigned long pfn)
{
	BUILD_BUG_ON(IS_ENABLED(CONFIG_NUMA));
	return 0;
}
#endif

#ifdef CONFIG_FLATMEM
#define pfn_to_nid(pfn)		(0)
#endif

#ifdef CONFIG_SPARSEMEM

/*
 * SECTION_SHIFT    		#bits space required to store a section #
 *
 * PA_SECTION_SHIFT		physical address to/from section number
 * PFN_SECTION_SHIFT		pfn to/from section number
 */
#define PA_SECTION_SHIFT	(SECTION_SIZE_BITS)
#define PFN_SECTION_SHIFT	(SECTION_SIZE_BITS - PAGE_SHIFT)

#define NR_MEM_SECTIONS		(1UL << SECTIONS_SHIFT)

#define PAGES_PER_SECTION       (1UL << PFN_SECTION_SHIFT)
#define PAGE_SECTION_MASK	(~(PAGES_PER_SECTION-1))

#define SECTION_BLOCKFLAGS_BITS \
	((1UL << (PFN_SECTION_SHIFT - pageblock_order)) * NR_PAGEBLOCK_BITS)

#if (MAX_ORDER - 1 + PAGE_SHIFT) > SECTION_SIZE_BITS
#error Allocator MAX_ORDER exceeds SECTION_SIZE
#endif

static inline unsigned long pfn_to_section_nr(unsigned long pfn)
{
	return pfn >> PFN_SECTION_SHIFT;
}
static inline unsigned long section_nr_to_pfn(unsigned long sec)
{
	return sec << PFN_SECTION_SHIFT;
}

#define SECTION_ALIGN_UP(pfn)	(((pfn) + PAGES_PER_SECTION - 1) & PAGE_SECTION_MASK)
#define SECTION_ALIGN_DOWN(pfn)	((pfn) & PAGE_SECTION_MASK)

struct page;
struct page_ext;
struct mem_section {
	/*
	 * This is, logically, a pointer to an array of struct
	 * pages.  However, it is stored with some other magic.
	 * (see sparse.c::sparse_init_one_section())
	 *
	 * Additionally during early boot we encode node id of
	 * the location of the section here to guide allocation.
	 * (see sparse.c::memory_present())
	 *
	 * Making it a UL at least makes someone do a cast
	 * before using it wrong.
	 */
	unsigned long section_mem_map;

	/* See declaration of similar field in struct zone */
	unsigned long *pageblock_flags;
#ifdef CONFIG_PAGE_EXTENSION
	/*
	 * If SPARSEMEM, pgdat doesn't have page_ext pointer. We use
	 * section. (see page_ext.h about this.)
	 */
	struct page_ext *page_ext;
	unsigned long pad;
#endif
	/*
	 * WARNING: mem_section must be a power-of-2 in size for the
	 * calculation and use of SECTION_ROOT_MASK to make sense.
	 */
};

#ifdef CONFIG_SPARSEMEM_EXTREME
#define SECTIONS_PER_ROOT       (PAGE_SIZE / sizeof (struct mem_section))
#else
#define SECTIONS_PER_ROOT	1
#endif

#define SECTION_NR_TO_ROOT(sec)	((sec) / SECTIONS_PER_ROOT)
#define NR_SECTION_ROOTS	DIV_ROUND_UP(NR_MEM_SECTIONS, SECTIONS_PER_ROOT)
#define SECTION_ROOT_MASK	(SECTIONS_PER_ROOT - 1)

#ifdef CONFIG_SPARSEMEM_EXTREME
extern struct mem_section **mem_section;
#else
extern struct mem_section mem_section[NR_SECTION_ROOTS][SECTIONS_PER_ROOT];
#endif

static inline struct mem_section *__nr_to_section(unsigned long nr)
{
#ifdef CONFIG_SPARSEMEM_EXTREME
	if (!mem_section)
		return NULL;
#endif
	if (!mem_section[SECTION_NR_TO_ROOT(nr)])
		return NULL;
	return &mem_section[SECTION_NR_TO_ROOT(nr)][nr & SECTION_ROOT_MASK];
}
extern int __section_nr(struct mem_section* ms);
extern unsigned long usemap_size(void);

/*
 * We use the lower bits of the mem_map pointer to store
 * a little bit of information.  The pointer is calculated
 * as mem_map - section_nr_to_pfn(pnum).  The result is
 * aligned to the minimum alignment of the two values:
 *   1. All mem_map arrays are page-aligned.
 *   2. section_nr_to_pfn() always clears PFN_SECTION_SHIFT
 *      lowest bits.  PFN_SECTION_SHIFT is arch-specific
 *      (equal SECTION_SIZE_BITS - PAGE_SHIFT), and the
 *      worst combination is powerpc with 256k pages,
 *      which results in PFN_SECTION_SHIFT equal 6.
 * To sum it up, at least 6 bits are available.
 */
#define	SECTION_MARKED_PRESENT	(1UL<<0)
#define SECTION_HAS_MEM_MAP	(1UL<<1)
#define SECTION_IS_ONLINE	(1UL<<2)
#define SECTION_MAP_LAST_BIT	(1UL<<3)
#define SECTION_MAP_MASK	(~(SECTION_MAP_LAST_BIT-1))
#define SECTION_NID_SHIFT	3

static inline struct page *__section_mem_map_addr(struct mem_section *section)
{
	unsigned long map = section->section_mem_map;
	map &= SECTION_MAP_MASK;
	return (struct page *)map;
}

static inline int present_section(struct mem_section *section)
{
	return (section && (section->section_mem_map & SECTION_MARKED_PRESENT));
}

static inline int present_section_nr(unsigned long nr)
{
	return present_section(__nr_to_section(nr));
}

static inline int valid_section(struct mem_section *section)
{
	return (section && (section->section_mem_map & SECTION_HAS_MEM_MAP));
}

static inline int valid_section_nr(unsigned long nr)
{
	return valid_section(__nr_to_section(nr));
}

static inline int online_section(struct mem_section *section)
{
	return (section && (section->section_mem_map & SECTION_IS_ONLINE));
}

static inline int online_section_nr(unsigned long nr)
{
	return online_section(__nr_to_section(nr));
}

#ifdef CONFIG_MEMORY_HOTPLUG
void online_mem_sections(unsigned long start_pfn, unsigned long end_pfn);
#ifdef CONFIG_MEMORY_HOTREMOVE
void offline_mem_sections(unsigned long start_pfn, unsigned long end_pfn);
#endif
#endif

static inline struct mem_section *__pfn_to_section(unsigned long pfn)
{
	return __nr_to_section(pfn_to_section_nr(pfn));
}

extern int __highest_present_section_nr;

#ifndef CONFIG_HAVE_ARCH_PFN_VALID
static inline int pfn_valid(unsigned long pfn)
{
	if (pfn_to_section_nr(pfn) >= NR_MEM_SECTIONS)
		return 0;
	return valid_section(__nr_to_section(pfn_to_section_nr(pfn)));
}
#endif

static inline int pfn_present(unsigned long pfn)
{
	if (pfn_to_section_nr(pfn) >= NR_MEM_SECTIONS)
		return 0;
	return present_section(__nr_to_section(pfn_to_section_nr(pfn)));
}

/*
 * These are _only_ used during initialisation, therefore they
 * can use __initdata ...  They could have names to indicate
 * this restriction.
 */
#ifdef CONFIG_NUMA
#define pfn_to_nid(pfn)							\
({									\
	unsigned long __pfn_to_nid_pfn = (pfn);				\
	page_to_nid(pfn_to_page(__pfn_to_nid_pfn));			\
})
#else
#define pfn_to_nid(pfn)		(0)
#endif

#define early_pfn_valid(pfn)	pfn_valid(pfn)
void sparse_init(void);
#else
#define sparse_init()	do {} while (0)
#define sparse_index_init(_sec, _nid)  do {} while (0)
#endif /* CONFIG_SPARSEMEM */

/*
 * During memory init memblocks map pfns to nids. The search is expensive and
 * this caches recent lookups. The implementation of __early_pfn_to_nid
 * may treat start/end as pfns or sections.
 */
struct mminit_pfnnid_cache {
	unsigned long last_start;
	unsigned long last_end;
	int last_nid;
};

#ifndef early_pfn_valid
#define early_pfn_valid(pfn)	(1)
#endif

void memory_present(int nid, unsigned long start, unsigned long end);

/*
 * If it is possible to have holes within a MAX_ORDER_NR_PAGES, then we
 * need to check pfn validility within that MAX_ORDER_NR_PAGES block.
 * pfn_valid_within() should be used in this case; we optimise this away
 * when we have no holes within a MAX_ORDER_NR_PAGES block.
 */
#ifdef CONFIG_HOLES_IN_ZONE
#define pfn_valid_within(pfn) pfn_valid(pfn)
#else
#define pfn_valid_within(pfn) (1)
#endif

#ifdef CONFIG_ARCH_HAS_HOLES_MEMORYMODEL
/*
 * pfn_valid() is meant to be able to tell if a given PFN has valid memmap
 * associated with it or not. This means that a struct page exists for this
 * pfn. The caller cannot assume the page is fully initialized in general.
 * Hotplugable pages might not have been onlined yet. pfn_to_online_page()
 * will ensure the struct page is fully online and initialized. Special pages
 * (e.g. ZONE_DEVICE) are never onlined and should be treated accordingly.
 *
 * In FLATMEM, it is expected that holes always have valid memmap as long as
 * there is valid PFNs either side of the hole. In SPARSEMEM, it is assumed
 * that a valid section has a memmap for the entire section.
 *
 * However, an ARM, and maybe other embedded architectures in the future
 * free memmap backing holes to save memory on the assumption the memmap is
 * never used. The page_zone linkages are then broken even though pfn_valid()
 * returns true. A walker of the full memmap must then do this additional
 * check to ensure the memmap they are looking at is sane by making sure
 * the zone and PFN linkages are still valid. This is expensive, but walkers
 * of the full memmap are extremely rare.
 */
bool memmap_valid_within(unsigned long pfn,
					struct page *page, struct zone *zone);
#else
static inline bool memmap_valid_within(unsigned long pfn,
					struct page *page, struct zone *zone)
{
	return true;
}
#endif /* CONFIG_ARCH_HAS_HOLES_MEMORYMODEL */

#endif /* !__GENERATING_BOUNDS.H */
#endif /* !__ASSEMBLY__ */
#endif /* _LINUX_MMZONE_H */<|MERGE_RESOLUTION|>--- conflicted
+++ resolved
@@ -520,15 +520,12 @@
 	PGDAT_RECLAIM_LOCKED,		/* prevents concurrent reclaim */
 };
 
-<<<<<<< HEAD
-=======
 enum zone_flags {
 	ZONE_BOOSTED_WATERMARK,		/* zone recently boosted watermarks.
 					 * Cleared when kswapd is woken.
 					 */
 };
 
->>>>>>> f17b5f06
 static inline unsigned long zone_managed_pages(struct zone *zone)
 {
 	return (unsigned long)atomic_long_read(&zone->managed_pages);
