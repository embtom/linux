/*
 * mlx90614.c - Support for Melexis MLX90614 contactless IR temperature sensor
 *
 * Copyright (c) 2014 Peter Meerwald <pmeerw@pmeerw.net>
 * Copyright (c) 2015 Essensium NV
 *
 * This file is subject to the terms and conditions of version 2 of
 * the GNU General Public License.  See the file COPYING in the main
 * directory of this archive for more details.
 *
 * Driver for the Melexis MLX90614 I2C 16-bit IR thermopile sensor
 *
 * (7-bit I2C slave address 0x5a, 100KHz bus speed only!)
 *
 * To wake up from sleep mode, the SDA line must be held low while SCL is high
 * for at least 33ms.  This is achieved with an extra GPIO that can be connected
 * directly to the SDA line.  In normal operation, the GPIO is set as input and
 * will not interfere in I2C communication.  While the GPIO is driven low, the
 * i2c adapter is locked since it cannot be used by other clients.  The SCL line
 * always has a pull-up so we do not need an extra GPIO to drive it high.  If
 * the "wakeup" GPIO is not given, power management will be disabled.
 *
 * TODO: filter configuration
 */

#include <linux/err.h>
#include <linux/i2c.h>
#include <linux/module.h>
#include <linux/delay.h>
#include <linux/jiffies.h>
#include <linux/gpio/consumer.h>
#include <linux/pm_runtime.h>

#include <linux/iio/iio.h>

#define MLX90614_OP_RAM		0x00
#define MLX90614_OP_EEPROM	0x20
#define MLX90614_OP_SLEEP	0xff

/* RAM offsets with 16-bit data, MSB first */
#define MLX90614_RAW1	(MLX90614_OP_RAM | 0x04) /* raw data IR channel 1 */
#define MLX90614_RAW2	(MLX90614_OP_RAM | 0x05) /* raw data IR channel 2 */
#define MLX90614_TA	(MLX90614_OP_RAM | 0x06) /* ambient temperature */
#define MLX90614_TOBJ1	(MLX90614_OP_RAM | 0x07) /* object 1 temperature */
#define MLX90614_TOBJ2	(MLX90614_OP_RAM | 0x08) /* object 2 temperature */

/* EEPROM offsets with 16-bit data, MSB first */
#define MLX90614_EMISSIVITY	(MLX90614_OP_EEPROM | 0x04) /* emissivity correction coefficient */
#define MLX90614_CONFIG		(MLX90614_OP_EEPROM | 0x05) /* configuration register */

/* Control bits in configuration register */
#define MLX90614_CONFIG_IIR_SHIFT 0 /* IIR coefficient */
#define MLX90614_CONFIG_IIR_MASK (0x7 << MLX90614_CONFIG_IIR_SHIFT)
#define MLX90614_CONFIG_DUAL_SHIFT 6 /* single (0) or dual (1) IR sensor */
#define MLX90614_CONFIG_DUAL_MASK (1 << MLX90614_CONFIG_DUAL_SHIFT)
#define MLX90614_CONFIG_FIR_SHIFT 8 /* FIR coefficient */
#define MLX90614_CONFIG_FIR_MASK (0x7 << MLX90614_CONFIG_FIR_SHIFT)
#define MLX90614_CONFIG_GAIN_SHIFT 11 /* gain */
#define MLX90614_CONFIG_GAIN_MASK (0x7 << MLX90614_CONFIG_GAIN_SHIFT)

/* Timings (in ms) */
#define MLX90614_TIMING_EEPROM 20 /* time for EEPROM write/erase to complete */
#define MLX90614_TIMING_WAKEUP 34 /* time to hold SDA low for wake-up */
#define MLX90614_TIMING_STARTUP 250 /* time before first data after wake-up */

#define MLX90614_AUTOSLEEP_DELAY 5000 /* default autosleep delay */

/* Magic constants */
#define MLX90614_CONST_OFFSET_DEC -13657 /* decimal part of the Kelvin offset */
#define MLX90614_CONST_OFFSET_REM 500000 /* remainder of offset (273.15*50) */
#define MLX90614_CONST_SCALE 20 /* Scale in milliKelvin (0.02 * 1000) */
#define MLX90614_CONST_RAW_EMISSIVITY_MAX 65535 /* max value for emissivity */
#define MLX90614_CONST_EMISSIVITY_RESOLUTION 15259 /* 1/65535 ~ 0.000015259 */

struct mlx90614_data {
	struct i2c_client *client;
	struct mutex lock; /* for EEPROM access only */
	struct gpio_desc *wakeup_gpio; /* NULL to disable sleep/wake-up */
	unsigned long ready_timestamp; /* in jiffies */
};

/*
 * Erase an address and write word.
 * The mutex must be locked before calling.
 */
static s32 mlx90614_write_word(const struct i2c_client *client, u8 command,
			       u16 value)
{
	/*
	 * Note: The mlx90614 requires a PEC on writing but does not send us a
	 * valid PEC on reading.  Hence, we cannot set I2C_CLIENT_PEC in
	 * i2c_client.flags.  As a workaround, we use i2c_smbus_xfer here.
	 */
	union i2c_smbus_data data;
	s32 ret;

	dev_dbg(&client->dev, "Writing 0x%x to address 0x%x", value, command);

	data.word = 0x0000; /* erase command */
	ret = i2c_smbus_xfer(client->adapter, client->addr,
			     client->flags | I2C_CLIENT_PEC,
			     I2C_SMBUS_WRITE, command,
			     I2C_SMBUS_WORD_DATA, &data);
	if (ret < 0)
		return ret;

	msleep(MLX90614_TIMING_EEPROM);

	data.word = value; /* actual write */
	ret = i2c_smbus_xfer(client->adapter, client->addr,
			     client->flags | I2C_CLIENT_PEC,
			     I2C_SMBUS_WRITE, command,
			     I2C_SMBUS_WORD_DATA, &data);

	msleep(MLX90614_TIMING_EEPROM);

	return ret;
}

#ifdef CONFIG_PM
/*
 * If @startup is true, make sure MLX90614_TIMING_STARTUP ms have elapsed since
 * the last wake-up.  This is normally only needed to get a valid temperature
 * reading.  EEPROM access does not need such delay.
 * Return 0 on success, <0 on error.
 */
static int mlx90614_power_get(struct mlx90614_data *data, bool startup)
{
	unsigned long now;

	if (!data->wakeup_gpio)
		return 0;

	pm_runtime_get_sync(&data->client->dev);

	if (startup) {
		now = jiffies;
		if (time_before(now, data->ready_timestamp) &&
		    msleep_interruptible(jiffies_to_msecs(
				data->ready_timestamp - now)) != 0) {
			pm_runtime_put_autosuspend(&data->client->dev);
			return -EINTR;
		}
	}

	return 0;
}

static void mlx90614_power_put(struct mlx90614_data *data)
{
	if (!data->wakeup_gpio)
		return;

	pm_runtime_mark_last_busy(&data->client->dev);
	pm_runtime_put_autosuspend(&data->client->dev);
}
#else
static inline int mlx90614_power_get(struct mlx90614_data *data, bool startup)
{
	return 0;
}

static inline void mlx90614_power_put(struct mlx90614_data *data)
{
}
#endif

static int mlx90614_read_raw(struct iio_dev *indio_dev,
			    struct iio_chan_spec const *channel, int *val,
			    int *val2, long mask)
{
	struct mlx90614_data *data = iio_priv(indio_dev);
	u8 cmd;
	s32 ret;

	switch (mask) {
	case IIO_CHAN_INFO_RAW: /* 0.02K / LSB */
		switch (channel->channel2) {
		case IIO_MOD_TEMP_AMBIENT:
			cmd = MLX90614_TA;
			break;
		case IIO_MOD_TEMP_OBJECT:
			switch (channel->channel) {
			case 0:
				cmd = MLX90614_TOBJ1;
				break;
			case 1:
				cmd = MLX90614_TOBJ2;
				break;
			default:
				return -EINVAL;
			}
			break;
		default:
			return -EINVAL;
		}

		ret = mlx90614_power_get(data, true);
		if (ret < 0)
			return ret;
		ret = i2c_smbus_read_word_data(data->client, cmd);
		mlx90614_power_put(data);

		if (ret < 0)
			return ret;

		/* MSB is an error flag */
		if (ret & 0x8000)
			return -EIO;

		*val = ret;
		return IIO_VAL_INT;
	case IIO_CHAN_INFO_OFFSET:
<<<<<<< HEAD
		*val = -13657;
		*val2 = 500000;
=======
		*val = MLX90614_CONST_OFFSET_DEC;
		*val2 = MLX90614_CONST_OFFSET_REM;
>>>>>>> 41d903c0
		return IIO_VAL_INT_PLUS_MICRO;
	case IIO_CHAN_INFO_SCALE:
		*val = MLX90614_CONST_SCALE;
		return IIO_VAL_INT;
	case IIO_CHAN_INFO_CALIBEMISSIVITY: /* 1/65535 / LSB */
		mlx90614_power_get(data, false);
		mutex_lock(&data->lock);
		ret = i2c_smbus_read_word_data(data->client,
					       MLX90614_EMISSIVITY);
		mutex_unlock(&data->lock);
		mlx90614_power_put(data);

		if (ret < 0)
			return ret;

		if (ret == MLX90614_CONST_RAW_EMISSIVITY_MAX) {
			*val = 1;
			*val2 = 0;
		} else {
			*val = 0;
			*val2 = ret * MLX90614_CONST_EMISSIVITY_RESOLUTION;
		}
		return IIO_VAL_INT_PLUS_NANO;
	default:
		return -EINVAL;
	}
}

static int mlx90614_write_raw(struct iio_dev *indio_dev,
			     struct iio_chan_spec const *channel, int val,
			     int val2, long mask)
{
	struct mlx90614_data *data = iio_priv(indio_dev);
	s32 ret;

	switch (mask) {
	case IIO_CHAN_INFO_CALIBEMISSIVITY: /* 1/65535 / LSB */
		if (val < 0 || val2 < 0 || val > 1 || (val == 1 && val2 != 0))
			return -EINVAL;
		val = val * MLX90614_CONST_RAW_EMISSIVITY_MAX +
			val2 / MLX90614_CONST_EMISSIVITY_RESOLUTION;

		mlx90614_power_get(data, false);
		mutex_lock(&data->lock);
		ret = mlx90614_write_word(data->client, MLX90614_EMISSIVITY,
					  val);
		mutex_unlock(&data->lock);
		mlx90614_power_put(data);

		return ret;
	default:
		return -EINVAL;
	}
}

static int mlx90614_write_raw_get_fmt(struct iio_dev *indio_dev,
				     struct iio_chan_spec const *channel,
				     long mask)
{
	switch (mask) {
	case IIO_CHAN_INFO_CALIBEMISSIVITY:
		return IIO_VAL_INT_PLUS_NANO;
	default:
		return -EINVAL;
	}
}

static const struct iio_chan_spec mlx90614_channels[] = {
	{
		.type = IIO_TEMP,
		.modified = 1,
		.channel2 = IIO_MOD_TEMP_AMBIENT,
		.info_mask_separate = BIT(IIO_CHAN_INFO_RAW),
		.info_mask_shared_by_type = BIT(IIO_CHAN_INFO_OFFSET) |
		    BIT(IIO_CHAN_INFO_SCALE),
	},
	{
		.type = IIO_TEMP,
		.modified = 1,
		.channel2 = IIO_MOD_TEMP_OBJECT,
		.info_mask_separate = BIT(IIO_CHAN_INFO_RAW) |
		    BIT(IIO_CHAN_INFO_CALIBEMISSIVITY),
		.info_mask_shared_by_type = BIT(IIO_CHAN_INFO_OFFSET) |
		    BIT(IIO_CHAN_INFO_SCALE),
	},
	{
		.type = IIO_TEMP,
		.indexed = 1,
		.modified = 1,
		.channel = 1,
		.channel2 = IIO_MOD_TEMP_OBJECT,
		.info_mask_separate = BIT(IIO_CHAN_INFO_RAW) |
		    BIT(IIO_CHAN_INFO_CALIBEMISSIVITY),
		.info_mask_shared_by_type = BIT(IIO_CHAN_INFO_OFFSET) |
		    BIT(IIO_CHAN_INFO_SCALE),
	},
};

static const struct iio_info mlx90614_info = {
	.read_raw = mlx90614_read_raw,
	.write_raw = mlx90614_write_raw,
	.write_raw_get_fmt = mlx90614_write_raw_get_fmt,
	.driver_module = THIS_MODULE,
};

#ifdef CONFIG_PM
static int mlx90614_sleep(struct mlx90614_data *data)
{
	s32 ret;

	if (!data->wakeup_gpio) {
		dev_dbg(&data->client->dev, "Sleep disabled");
		return -ENOSYS;
	}

	dev_dbg(&data->client->dev, "Requesting sleep");

	mutex_lock(&data->lock);
	ret = i2c_smbus_xfer(data->client->adapter, data->client->addr,
			     data->client->flags | I2C_CLIENT_PEC,
			     I2C_SMBUS_WRITE, MLX90614_OP_SLEEP,
			     I2C_SMBUS_BYTE, NULL);
	mutex_unlock(&data->lock);

	return ret;
}

static int mlx90614_wakeup(struct mlx90614_data *data)
{
	if (!data->wakeup_gpio) {
		dev_dbg(&data->client->dev, "Wake-up disabled");
		return -ENOSYS;
	}

	dev_dbg(&data->client->dev, "Requesting wake-up");

	i2c_lock_adapter(data->client->adapter);
	gpiod_direction_output(data->wakeup_gpio, 0);
	msleep(MLX90614_TIMING_WAKEUP);
	gpiod_direction_input(data->wakeup_gpio);
	i2c_unlock_adapter(data->client->adapter);

	data->ready_timestamp = jiffies +
			msecs_to_jiffies(MLX90614_TIMING_STARTUP);

	/*
	 * Quirk: the i2c controller may get confused right after the
	 * wake-up signal has been sent.  As a workaround, do a dummy read.
	 * If the read fails, the controller will probably be reset so that
	 * further reads will work.
	 */
	i2c_smbus_read_word_data(data->client, MLX90614_CONFIG);

	return 0;
}

/* Return wake-up GPIO or NULL if sleep functionality should be disabled. */
static struct gpio_desc *mlx90614_probe_wakeup(struct i2c_client *client)
{
	struct gpio_desc *gpio;

	if (!i2c_check_functionality(client->adapter,
						I2C_FUNC_SMBUS_WRITE_BYTE)) {
		dev_info(&client->dev,
			 "i2c adapter does not support SMBUS_WRITE_BYTE, sleep disabled");
		return NULL;
	}

	gpio = devm_gpiod_get_optional(&client->dev, "wakeup", GPIOD_IN);

	if (IS_ERR(gpio)) {
		dev_warn(&client->dev,
			 "gpio acquisition failed with error %ld, sleep disabled",
			 PTR_ERR(gpio));
		return NULL;
	} else if (!gpio) {
		dev_info(&client->dev,
			 "wakeup-gpio not found, sleep disabled");
	}

	return gpio;
}
#else
static inline int mlx90614_sleep(struct mlx90614_data *data)
{
	return -ENOSYS;
}
static inline int mlx90614_wakeup(struct mlx90614_data *data)
{
	return -ENOSYS;
}
static inline struct gpio_desc *mlx90614_probe_wakeup(struct i2c_client *client)
{
	return NULL;
}
#endif

/* Return 0 for single sensor, 1 for dual sensor, <0 on error. */
static int mlx90614_probe_num_ir_sensors(struct i2c_client *client)
{
	s32 ret;

	ret = i2c_smbus_read_word_data(client, MLX90614_CONFIG);

	if (ret < 0)
		return ret;

	return (ret & MLX90614_CONFIG_DUAL_MASK) ? 1 : 0;
}

static int mlx90614_probe(struct i2c_client *client,
			 const struct i2c_device_id *id)
{
	struct iio_dev *indio_dev;
	struct mlx90614_data *data;
	int ret;

	if (!i2c_check_functionality(client->adapter, I2C_FUNC_SMBUS_WORD_DATA))
		return -ENODEV;

	indio_dev = devm_iio_device_alloc(&client->dev, sizeof(*data));
	if (!indio_dev)
		return -ENOMEM;

	data = iio_priv(indio_dev);
	i2c_set_clientdata(client, indio_dev);
	data->client = client;
	mutex_init(&data->lock);
	data->wakeup_gpio = mlx90614_probe_wakeup(client);

	mlx90614_wakeup(data);

	indio_dev->dev.parent = &client->dev;
	indio_dev->name = id->name;
	indio_dev->modes = INDIO_DIRECT_MODE;
	indio_dev->info = &mlx90614_info;

	ret = mlx90614_probe_num_ir_sensors(client);
	switch (ret) {
	case 0:
		dev_dbg(&client->dev, "Found single sensor");
		indio_dev->channels = mlx90614_channels;
		indio_dev->num_channels = 2;
		break;
	case 1:
		dev_dbg(&client->dev, "Found dual sensor");
		indio_dev->channels = mlx90614_channels;
		indio_dev->num_channels = 3;
		break;
	default:
		return ret;
	}

	if (data->wakeup_gpio) {
		pm_runtime_set_autosuspend_delay(&client->dev,
						 MLX90614_AUTOSLEEP_DELAY);
		pm_runtime_use_autosuspend(&client->dev);
		pm_runtime_set_active(&client->dev);
		pm_runtime_enable(&client->dev);
	}

	return iio_device_register(indio_dev);
}

static int mlx90614_remove(struct i2c_client *client)
{
	struct iio_dev *indio_dev = i2c_get_clientdata(client);
	struct mlx90614_data *data = iio_priv(indio_dev);

	iio_device_unregister(indio_dev);

	if (data->wakeup_gpio) {
		pm_runtime_disable(&client->dev);
		if (!pm_runtime_status_suspended(&client->dev))
			mlx90614_sleep(data);
		pm_runtime_set_suspended(&client->dev);
	}

	return 0;
}

static const struct i2c_device_id mlx90614_id[] = {
	{ "mlx90614", 0 },
	{ }
};
MODULE_DEVICE_TABLE(i2c, mlx90614_id);

#ifdef CONFIG_PM_SLEEP
static int mlx90614_pm_suspend(struct device *dev)
{
	struct iio_dev *indio_dev = i2c_get_clientdata(to_i2c_client(dev));
	struct mlx90614_data *data = iio_priv(indio_dev);

	if (data->wakeup_gpio && pm_runtime_active(dev))
		return mlx90614_sleep(data);

	return 0;
}

static int mlx90614_pm_resume(struct device *dev)
{
	struct iio_dev *indio_dev = i2c_get_clientdata(to_i2c_client(dev));
	struct mlx90614_data *data = iio_priv(indio_dev);
	int err;

	if (data->wakeup_gpio) {
		err = mlx90614_wakeup(data);
		if (err < 0)
			return err;

		pm_runtime_disable(dev);
		pm_runtime_set_active(dev);
		pm_runtime_enable(dev);
	}

	return 0;
}
#endif

#ifdef CONFIG_PM
static int mlx90614_pm_runtime_suspend(struct device *dev)
{
	struct iio_dev *indio_dev = i2c_get_clientdata(to_i2c_client(dev));
	struct mlx90614_data *data = iio_priv(indio_dev);

	return mlx90614_sleep(data);
}

static int mlx90614_pm_runtime_resume(struct device *dev)
{
	struct iio_dev *indio_dev = i2c_get_clientdata(to_i2c_client(dev));
	struct mlx90614_data *data = iio_priv(indio_dev);

	return mlx90614_wakeup(data);
}
#endif

static const struct dev_pm_ops mlx90614_pm_ops = {
	SET_SYSTEM_SLEEP_PM_OPS(mlx90614_pm_suspend, mlx90614_pm_resume)
	SET_RUNTIME_PM_OPS(mlx90614_pm_runtime_suspend,
			   mlx90614_pm_runtime_resume, NULL)
};

static struct i2c_driver mlx90614_driver = {
	.driver = {
		.name	= "mlx90614",
		.pm	= &mlx90614_pm_ops,
	},
	.probe = mlx90614_probe,
	.remove = mlx90614_remove,
	.id_table = mlx90614_id,
};
module_i2c_driver(mlx90614_driver);

MODULE_AUTHOR("Peter Meerwald <pmeerw@pmeerw.net>");
MODULE_AUTHOR("Vianney le Clément de Saint-Marcq <vianney.leclement@essensium.com>");
MODULE_DESCRIPTION("Melexis MLX90614 contactless IR temperature sensor driver");
MODULE_LICENSE("GPL");<|MERGE_RESOLUTION|>--- conflicted
+++ resolved
@@ -211,13 +211,8 @@
 		*val = ret;
 		return IIO_VAL_INT;
 	case IIO_CHAN_INFO_OFFSET:
-<<<<<<< HEAD
-		*val = -13657;
-		*val2 = 500000;
-=======
 		*val = MLX90614_CONST_OFFSET_DEC;
 		*val2 = MLX90614_CONST_OFFSET_REM;
->>>>>>> 41d903c0
 		return IIO_VAL_INT_PLUS_MICRO;
 	case IIO_CHAN_INFO_SCALE:
 		*val = MLX90614_CONST_SCALE;
