--- conflicted
+++ resolved
@@ -108,14 +108,11 @@
 	*cmd, struct atio_from_isp *atio, int ha_locked);
 static void qlt_reject_free_srr_imm(struct scsi_qla_host *ha,
 	struct qla_tgt_srr_imm *imm, int ha_lock);
-<<<<<<< HEAD
 static void qlt_abort_cmd_on_host_reset(struct scsi_qla_host *vha,
 	struct qla_tgt_cmd *cmd);
 static void qlt_alloc_qfull_cmd(struct scsi_qla_host *vha,
 	struct atio_from_isp *atio, uint16_t status, int qfull);
-=======
 static void qlt_disable_vha(struct scsi_qla_host *vha);
->>>>>>> 62d3ab49
 /*
  * Global Variables
  */
@@ -193,7 +190,6 @@
 	return NULL;
 }
 
-<<<<<<< HEAD
 static inline void qlt_incr_num_pend_cmds(struct scsi_qla_host *vha)
 {
 	unsigned long flags;
@@ -215,10 +211,7 @@
 	spin_unlock_irqrestore(&vha->hw->tgt.q_full_lock, flags);
 }
 
-void qlt_24xx_atio_pkt_all_vps(struct scsi_qla_host *vha,
-=======
 static void qlt_24xx_atio_pkt_all_vps(struct scsi_qla_host *vha,
->>>>>>> 62d3ab49
 	struct atio_from_isp *atio)
 {
 	ql_dbg(ql_dbg_tgt, vha, 0xe072,
