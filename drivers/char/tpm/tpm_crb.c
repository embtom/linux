--- conflicted
+++ resolved
@@ -564,20 +564,12 @@
 	    sm == ACPI_TPM2_COMMAND_BUFFER_WITH_START_METHOD)
 		priv->flags |= CRB_FL_ACPI_START;
 
-<<<<<<< HEAD
-	if (sm == ACPI_TPM2_COMMAND_BUFFER_WITH_SMC) {
-=======
 	if (sm == ACPI_TPM2_COMMAND_BUFFER_WITH_ARM_SMC) {
->>>>>>> 3d867f6c
 		if (buf->header.length < (sizeof(*buf) + sizeof(*crb_smc))) {
 			dev_err(dev,
 				FW_BUG "TPM2 ACPI table has wrong size %u for start method type %d\n",
 				buf->header.length,
-<<<<<<< HEAD
-				ACPI_TPM2_COMMAND_BUFFER_WITH_SMC);
-=======
 				ACPI_TPM2_COMMAND_BUFFER_WITH_ARM_SMC);
->>>>>>> 3d867f6c
 			return -EINVAL;
 		}
 		crb_smc = ACPI_ADD_PTR(struct tpm2_crb_smc, buf, sizeof(*buf));
