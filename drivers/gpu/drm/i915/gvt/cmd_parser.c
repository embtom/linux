--- conflicted
+++ resolved
@@ -1673,13 +1673,8 @@
 	ret = copy_gma_to_hva(s->vgpu, s->vgpu->gtt.ggtt_mm,
 			      gma, gma + bb_size,
 			      dst);
-<<<<<<< HEAD
-	if (ret < 0) {
-		gvt_err("fail to copy guest ring buffer\n");
-=======
 	if (ret) {
 		gvt_vgpu_err("fail to copy guest ring buffer\n");
->>>>>>> c02ed2e7
 		goto unmap_src;
 	}
 
@@ -2670,16 +2665,9 @@
 	/* head > tail --> copy head <-> top */
 	if (gma_head > gma_tail) {
 		ret = copy_gma_to_hva(vgpu, vgpu->gtt.ggtt_mm,
-<<<<<<< HEAD
 				      gma_head, gma_top, cs);
-		if (ret < 0) {
-			gvt_err("fail to copy guest ring buffer\n");
-=======
-				gma_head, gma_top,
-				workload->shadow_ring_buffer_va);
 		if (ret) {
 			gvt_vgpu_err("fail to copy guest ring buffer\n");
->>>>>>> c02ed2e7
 			return ret;
 		}
 		cs += ret / sizeof(u32);
@@ -2687,17 +2675,9 @@
 	}
 
 	/* copy head or start <-> tail */
-<<<<<<< HEAD
 	ret = copy_gma_to_hva(vgpu, vgpu->gtt.ggtt_mm, gma_head, gma_tail, cs);
-	if (ret < 0) {
-		gvt_err("fail to copy guest ring buffer\n");
-=======
-	ret = copy_gma_to_hva(vgpu, vgpu->gtt.ggtt_mm,
-			gma_head, gma_tail,
-			workload->shadow_ring_buffer_va + copy_len);
 	if (ret) {
 		gvt_vgpu_err("fail to copy guest ring buffer\n");
->>>>>>> c02ed2e7
 		return ret;
 	}
 	cs += ret / sizeof(u32);
@@ -2757,13 +2737,8 @@
 				wa_ctx->workload->vgpu->gtt.ggtt_mm,
 				guest_gma, guest_gma + ctx_size,
 				map);
-<<<<<<< HEAD
-	if (ret < 0) {
-		gvt_err("fail to copy guest indirect ctx\n");
-=======
 	if (ret) {
 		gvt_vgpu_err("fail to copy guest indirect ctx\n");
->>>>>>> c02ed2e7
 		goto unmap_src;
 	}
 
