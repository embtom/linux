--- conflicted
+++ resolved
@@ -206,8 +206,6 @@
 	radeon_ring_write(ring, DMA_PACKET(DMA_PACKET_SRBM_WRITE, 0, 0, 0, 0));
 	radeon_ring_write(ring, (0xf << 16) | (VM_INVALIDATE_REQUEST >> 2));
 	radeon_ring_write(ring, 1 << vm_id);
-<<<<<<< HEAD
-=======
 
 	/* wait for invalidate to complete */
 	radeon_ring_write(ring, DMA_PACKET(DMA_PACKET_POLL_REG_MEM, 0, 0, 0, 0));
@@ -216,7 +214,6 @@
 	radeon_ring_write(ring, 1 << vm_id); /* mask */
 	radeon_ring_write(ring, 0); /* value */
 	radeon_ring_write(ring, (0 << 28) | 0x20); /* func(always) | poll interval */
->>>>>>> 59343cd7
 }
 
 /**
