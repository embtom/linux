--- conflicted
+++ resolved
@@ -12,19 +12,14 @@
 
 # Core
 
-<<<<<<< HEAD
-obj-$(CONFIG_ARCH_EXYNOS4)	+= cpu.o init.o clock.o irq-combiner.o setup-i2c0.o
-obj-$(CONFIG_ARCH_EXYNOS4)	+= irq-eint.o pmu.o
-=======
 obj-$(CONFIG_ARCH_EXYNOS4)	+= common.o clock.o
->>>>>>> 7b9dd471
 obj-$(CONFIG_CPU_EXYNOS4210)	+= clock-exynos4210.o
 obj-$(CONFIG_SOC_EXYNOS4212)	+= clock-exynos4212.o
 
 obj-$(CONFIG_PM)		+= pm.o
 obj-$(CONFIG_CPU_IDLE)		+= cpuidle.o
 
-obj-$(CONFIG_ARCH_EXYNOS4)	+= dma.o pmu.o
+obj-$(CONFIG_ARCH_EXYNOS4)	+= pmu.o
 
 obj-$(CONFIG_SMP)		+= platsmp.o headsmp.o
 
