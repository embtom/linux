# SPDX-License-Identifier: GPL-2.0
if RALINK

config CLKEVT_RT3352
	bool
	depends on SOC_RT305X || SOC_MT7620
	default y
	select TIMER_OF
	select CLKSRC_MMIO

config RALINK_ILL_ACC
	bool
	depends on SOC_RT305X
	default y

config IRQ_INTC
	bool
	default y
	depends on !SOC_MT7621

choice
	prompt "Ralink SoC selection"
	default SOC_RT305X
	help
	  Select Ralink MIPS SoC type.

	config SOC_RT288X
		bool "RT288x"
		select MIPS_L1_CACHE_SHIFT_4
		select HAVE_PCI

	config SOC_RT305X
		bool "RT305x"

	config SOC_RT3883
		bool "RT3883"
		select HAVE_PCI

	config SOC_MT7620
		bool "MT7620/8"
<<<<<<< HEAD
		select HAVE_PCI
=======
		select CPU_MIPSR2_IRQ_VI
		select HW_HAS_PCI
>>>>>>> edefae94

	config SOC_MT7621
		bool "MT7621"
		select MIPS_CPU_SCACHE
		select SYS_SUPPORTS_MULTITHREADING
		select SYS_SUPPORTS_SMP
		select SYS_SUPPORTS_MIPS_CPS
		select SYS_SUPPORTS_HIGHMEM
		select MIPS_GIC
		select COMMON_CLK
		select CLKSRC_MIPS_GIC
		select HAVE_PCI
endchoice

choice
	prompt "Devicetree selection"
	default DTB_RT_NONE
	help
	  Select the devicetree.

	config DTB_RT_NONE
		bool "None"

	config DTB_RT2880_EVAL
		bool "RT2880 eval kit"
		depends on SOC_RT288X
		select BUILTIN_DTB

	config DTB_RT305X_EVAL
		bool "RT305x eval kit"
		depends on SOC_RT305X
		select BUILTIN_DTB

	config DTB_RT3883_EVAL
		bool "RT3883 eval kit"
		depends on SOC_RT3883
		select BUILTIN_DTB

	config DTB_MT7620A_EVAL
		bool "MT7620A eval kit"
		depends on SOC_MT7620
		select BUILTIN_DTB

	config DTB_OMEGA2P
		bool "Onion Omega2+"
		depends on SOC_MT7620
		select BUILTIN_DTB

	config DTB_VOCORE2
		bool "VoCore2"
		depends on SOC_MT7620
		select BUILTIN_DTB

endchoice

endif<|MERGE_RESOLUTION|>--- conflicted
+++ resolved
@@ -38,12 +38,8 @@
 
 	config SOC_MT7620
 		bool "MT7620/8"
-<<<<<<< HEAD
+		select CPU_MIPSR2_IRQ_VI
 		select HAVE_PCI
-=======
-		select CPU_MIPSR2_IRQ_VI
-		select HW_HAS_PCI
->>>>>>> edefae94
 
 	config SOC_MT7621
 		bool "MT7621"
